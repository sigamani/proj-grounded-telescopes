<<<<<<< HEAD
# Core Ray and vLLM dependencies  
ray[data]==2.49.1
vllm>=0.8.0  # Updated to available version
torch>=2.0.0
pydantic>=2.6,<3
pyarrow>=12,<16
=======
# Core Ray and vLLM dependencies
ray==2.12.0
vllm
torch
transformers
pyarrow>=16,<17
tokenizers<=0.20.3

# GraphRAG and vector database dependencies
neo4j-graphrag==1.10.0
chromadb==0.5.23
lancedb==0.25.0
fsspec>=2024.9.0
json-repair>=0.44.1
numpy>=2,<3
pypdf>=6,<7
>>>>>>> 73b9e1f7

# ML/AI libraries
huggingface_hub>=0.33.0
datasets==2.21.0

# API clients
openai>=1.42.0

# KYC and evaluation dependencies
weave>=0.50.0

# Utilities
tqdm>=4.66.5
hf_transfer>=0.1.6

# Agentic Orchestration
langgraph>=0.2.0
langchain>=0.3.0
langchain-openai>=0.2.0
langchain-community>=0.3.0
neo4j
langfuse

# Audit & Traceability
pydantic>=2.6,<3
pyyaml>=6.0

# XML parsing
lxml>=4.9.0

# Development/testing
pytest==8.3.2
pytest-asyncio==0.24.0
pytest-mock==3.14.0<|MERGE_RESOLUTION|>--- conflicted
+++ resolved
@@ -1,18 +1,9 @@
-<<<<<<< HEAD
 # Core Ray and vLLM dependencies  
 ray[data]==2.49.1
 vllm>=0.8.0  # Updated to available version
 torch>=2.0.0
 pydantic>=2.6,<3
 pyarrow>=12,<16
-=======
-# Core Ray and vLLM dependencies
-ray==2.12.0
-vllm
-torch
-transformers
-pyarrow>=16,<17
-tokenizers<=0.20.3
 
 # GraphRAG and vector database dependencies
 neo4j-graphrag==1.10.0
@@ -22,7 +13,6 @@
 json-repair>=0.44.1
 numpy>=2,<3
 pypdf>=6,<7
->>>>>>> 73b9e1f7
 
 # ML/AI libraries
 huggingface_hub>=0.33.0
